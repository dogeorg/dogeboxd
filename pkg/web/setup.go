--- conflicted
+++ resolved
@@ -119,22 +119,8 @@
 	}
 
 	if requestBody.ReflectorToken != "" && requestBody.ReflectorHost != "" {
-<<<<<<< HEAD
-		localIP, err := t.dbx.NetworkManager.GetLocalIP()
-		if err != nil {
-			log.Errf("Error getting local IP: %v", err)
-			sendErrorResponse(w, http.StatusInternalServerError, "Error getting local IP")
-			return
-		}
-
-		if err := system.SubmitToReflector(t.config, requestBody.ReflectorHost, requestBody.ReflectorToken, localIP.String()); err != nil {
-			log.Errf("Error submitting to reflector: %v", err)
-			sendErrorResponse(w, http.StatusInternalServerError, "Error submitting to reflector")
-			return
-=======
 		if err := system.SaveReflectorTokenForReboot(t.config, requestBody.ReflectorHost, requestBody.ReflectorToken); err != nil {
-			log.Printf("Error saving reflector data: %v", err)
->>>>>>> 9db14d38
+			log.Errf("Error saving reflector data: %v", err)
 		}
 	}
 
